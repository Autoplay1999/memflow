--- conflicted
+++ resolved
@@ -45,13 +45,8 @@
 /// # let virt_base = proc.info().address;
 /// # read(&mut proc, virt_base);
 /// ```
-<<<<<<< HEAD
 #[cfg_attr(feature = "plugins", cglue_trait)]
-#[int_result]
-=======
-#[cglue_trait]
 #[int_result(PartialResult)]
->>>>>>> 0e09b08e
 #[cglue_forward]
 pub trait VirtualMemory: Send {
     fn virt_read_raw_list(&mut self, data: &mut [VirtualReadData]) -> PartialResult<()>;
@@ -335,17 +330,4 @@
     fn from(VirtualWriteData(a, b): VirtualWriteData<'a>) -> Self {
         (a, b.into())
     }
-<<<<<<< HEAD
-}
-
-/// Trait that allows to borrow an interior reference to a [`VirtualMemory`] object.
-#[cfg_attr(feature = "plugins", cglue_trait)]
-pub trait AsVirtualMemory {
-    #[wrap_with_obj_mut(crate::mem::virt_mem::VirtualMemory)]
-    type VirtualMemoryType: crate::mem::virt_mem::VirtualMemory;
-
-    /// Returns a mutable reference to the [`VirtualMemory`] object.
-    fn virt_mem(&mut self) -> &mut Self::VirtualMemoryType;
-=======
->>>>>>> 0e09b08e
 }