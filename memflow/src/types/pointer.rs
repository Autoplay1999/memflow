/*!
Pointer abstraction.
*/

use crate::cglue::ReprCString;
use crate::dataview::Pod;
use crate::error::{PartialResult, PartialResultExt};
use crate::mem::MemoryView;
use crate::types::{imem, umem, Address, ByteSwap, PrimitiveAddress};

use std::convert::TryInto;
use std::marker::PhantomData;
use std::mem::size_of;
use std::{cmp, fmt, hash, ops};

pub type Pointer32<T> = Pointer<u32, T>;
pub type Pointer64<T> = Pointer<u64, T>;

const _: [(); std::mem::size_of::<Pointer32<()>>()] = [(); std::mem::size_of::<u32>()];
const _: [(); std::mem::size_of::<Pointer64<()>>()] = [(); std::mem::size_of::<u64>()];

/// This type can be used in structs that are being read from the target memory.
/// It holds a phantom type that can be used to describe the proper type of the pointer
/// and to read it in a more convenient way.
///
/// This module is a direct adaption of [CasualX's great IntPtr crate](https://github.com/CasualX/intptr).
///
/// Generally the generic Type should implement the Pod trait to be read into easily.
/// See [here](https://docs.rs/dataview/0.1.1/dataview/) for more information on the Pod trait.
///
/// # Examples
///
/// ```
/// use memflow::types::Pointer64;
/// use memflow::mem::MemoryView;
/// use memflow::dataview::Pod;
///
/// #[repr(C)]
/// #[derive(Clone, Debug, Pod)]
/// struct Foo {
///     pub some_value: i64,
/// }
///
/// #[repr(C)]
/// #[derive(Clone, Debug, Pod)]
/// struct Bar {
///     pub foo_ptr: Pointer64<Foo>,
/// }
///
/// fn read_foo_bar(mem: &mut impl MemoryView) {
///     let bar: Bar = mem.read(0x1234.into()).unwrap();
///     let foo = bar.foo_ptr.read(mem).unwrap();
///     println!("value: {}", foo.some_value);
/// }
///
/// # use memflow::types::size;
/// # use memflow::dummy::DummyOs;
/// # use memflow::os::Process;
/// # read_foo_bar(&mut DummyOs::quick_process(size::mb(2), &[]));
/// ```
///
/// ```
/// use memflow::types::Pointer64;
/// use memflow::mem::MemoryView;
/// use memflow::dataview::Pod;
///
/// #[repr(C)]
/// #[derive(Clone, Debug, Pod)]
/// struct Foo {
///     pub some_value: i64,
/// }
///
/// #[repr(C)]
/// #[derive(Clone, Debug, Pod)]
/// struct Bar {
///     pub foo_ptr: Pointer64<Foo>,
/// }
///
/// fn read_foo_bar(mem: &mut impl MemoryView) {
///     let bar: Bar = mem.read(0x1234.into()).unwrap();
///     let foo = mem.read_ptr(bar.foo_ptr).unwrap();
///     println!("value: {}", foo.some_value);
/// }
///
/// # use memflow::dummy::DummyOs;
/// # use memflow::os::Process;
/// # use memflow::types::size;
/// # read_foo_bar(&mut DummyOs::quick_process(size::mb(2), &[]));
/// ```
#[repr(transparent)]
#[cfg_attr(feature = "serde", derive(::serde::Serialize))]
pub struct Pointer<U: Sized, T: ?Sized = ()> {
    pub inner: U,
    phantom_data: PhantomData<fn() -> T>,
}
unsafe impl<U: Pod, T: ?Sized + 'static> Pod for Pointer<U, T> {}

impl<U: PrimitiveAddress, T: ?Sized> Pointer<U, T> {
    const PHANTOM_DATA: PhantomData<fn() -> T> = PhantomData;

    /// Returns a pointer64 with a value of zero.
    ///
    /// # Examples
    ///
    /// ```
    /// use memflow::types::Pointer64;
    ///
    /// println!("pointer: {}", Pointer64::<()>::null());
    /// ```
    #[inline]
    pub fn null() -> Self {
        Pointer {
            inner: U::null(),
            phantom_data: PhantomData,
        }
    }

    /// Returns `true` if the pointer64 is null.
    ///
    /// # Examples
    ///
    /// ```
    /// use memflow::types::Pointer32;
    ///
    /// let ptr = Pointer32::<()>::from(0x1000u32);
    /// assert!(!ptr.is_null());
    /// ```
    #[inline]
    pub fn is_null(self) -> bool {
        self.inner.is_null()
    }

    /// Converts the pointer64 to an Option that is None when it is null
    ///
    /// # Examples
    ///
    /// ```
    /// use memflow::types::Pointer64;
    ///
    /// assert_eq!(Pointer64::<()>::null().non_null(), None);
    /// assert_eq!(Pointer64::<()>::from(0x1000u64).non_null(), Some(Pointer64::from(0x1000u64)));
    /// ```
    #[inline]
    pub fn non_null(self) -> Option<Pointer<U, T>> {
        if self.is_null() {
            None
        } else {
            Some(self)
        }
    }

    /// Converts the pointer into a raw `umem` value.
    ///
    /// # Examples
    ///
    /// ```
    /// use memflow::types::{Pointer64, umem};
    ///
    /// let ptr = Pointer64::<()>::from(0x1000u64);
    /// let ptr_umem: umem = ptr.to_umem();
    /// assert_eq!(ptr_umem, 0x1000);
    /// ```
    #[inline]
    pub fn to_umem(self) -> umem {
        self.inner.to_umem()
    }

    // Returns the address this pointer holds.
    #[inline]
    pub fn address(&self) -> Address {
        Address::from(self.inner)
    }
}

impl<U: PrimitiveAddress, T: Sized> Pointer<U, T> {
    /// Calculates the offset from a pointer64
    ///
    /// `count` is in units of T; e.g., a `count` of 3 represents a pointer offset of `3 * size_of::<T>()` bytes.
    ///
    /// # Panics
    ///
    /// This function panics if `T` is a Zero-Sized Type ("ZST").
    /// This function also panics when `offset * size_of::<T>()`
    /// causes overflow of a signed 64-bit integer.
    ///
    /// # Examples:
    ///
    /// ```
    /// use memflow::types::Pointer64;
    ///
    /// let ptr = Pointer64::<u16>::from(0x1000u64);
    ///
    /// println!("{:?}", ptr.offset(3));
    /// ```
    pub fn offset(self, count: imem) -> Self {
        let pointee_size = U::from_umem(size_of::<T>() as umem);
        assert!(U::null() < pointee_size && pointee_size <= PrimitiveAddress::max());

        if count >= 0 {
            self.inner
                .wrapping_add(U::from_umem(pointee_size.to_umem() * count as umem))
                .into()
        } else {
            self.inner
                .wrapping_sub(U::from_umem(pointee_size.to_umem() * (-count) as umem))
                .into()
        }
    }

    /// Calculates the distance between two pointers. The returned value is in
    /// units of T: the distance in bytes is divided by `mem::size_of::<T>()`.
    ///
    /// This function is the inverse of [`offset`].
    ///
    /// [`offset`]: #method.offset
    ///
    /// # Panics
    ///
    /// This function panics if `T` is a Zero-Sized Type ("ZST").
    ///
    /// # Examples:
    ///
    /// ```
    /// use memflow::types::Pointer64;
    ///
    /// let ptr1 = Pointer64::<u16>::from(0x1000u64);
    /// let ptr2 = Pointer64::<u16>::from(0x1008u64);
    ///
    /// assert_eq!(ptr2.offset_from(ptr1), 4);
    /// assert_eq!(ptr1.offset_from(ptr2), -4);
    /// ```
    pub fn offset_from(self, origin: Self) -> imem {
        let pointee_size: imem = size_of::<T>().try_into().unwrap();
        let offset = self.inner.to_imem().wrapping_sub(origin.inner.to_imem());
        offset / pointee_size as imem
    }

    /// Calculates the offset from a pointer (convenience for `.offset(count as i64)`).
    ///
    /// `count` is in units of T; e.g., a `count` of 3 represents a pointer
    /// offset of `3 * size_of::<T>()` bytes.
    ///
    /// # Panics
    ///
    /// This function panics if `T` is a Zero-Sized Type ("ZST").
    ///
    /// # Examples
    ///
    /// Basic usage:
    ///
    /// ```
    /// use memflow::types::Pointer64;
    ///
    /// let ptr = Pointer64::<u16>::from(0x1000u64);
    ///
    /// println!("{:?}", ptr.add(3));
    /// ```
    #[allow(clippy::should_implement_trait)]
    pub fn add(self, count: umem) -> Self {
        self.offset(count as imem)
    }

    /// Calculates the offset from a pointer (convenience for
    /// `.offset((count as isize).wrapping_neg())`).
    ///
    /// `count` is in units of T; e.g., a `count` of 3 represents a pointer
    /// offset of `3 * size_of::<T>()` bytes.
    ///
    /// # Panics
    ///
    /// This function panics if `T` is a Zero-Sized Type ("ZST").
    ///
    /// # Examples
    ///
    /// Basic usage:
    ///
    /// ```
    /// use memflow::types::Pointer64;
    ///
    /// let ptr = Pointer64::<u16>::from(0x1000u64);
    ///
    /// println!("{:?}", ptr.sub(3));
    /// ```
    #[allow(clippy::should_implement_trait)]
    pub fn sub(self, count: umem) -> Self {
        self.offset((count as imem).wrapping_neg())
    }
}

/// Implement special phys/virt read/write for Pod types
impl<U: PrimitiveAddress, T: Pod + ?Sized> Pointer<U, T> {
    pub fn read_into<M: MemoryView>(self, mem: &mut M, out: &mut T) -> PartialResult<()> {
        mem.read_ptr_into(self, out)
    }
}

impl<U: PrimitiveAddress, T: Pod + Sized> Pointer<U, T> {
    pub fn read<M: MemoryView>(self, mem: &mut M) -> PartialResult<T> {
        mem.read_ptr(self)
    }

    pub fn write<M: MemoryView>(self, mem: &mut M, data: &T) -> PartialResult<()> {
        mem.write_ptr(self, data)
    }
}

/// Implement special phys/virt read/write for CReprStr
impl<U: PrimitiveAddress> Pointer<U, ReprCString> {
<<<<<<< HEAD
    pub fn read_string<M: MemoryView>(self, mem: &mut M) -> PartialResult<ReprCString> {
        mem.read_char_string(self.inner.to_umem().into())
            .map_data(|s| s.into())
=======
    pub fn read_utf8<M: MemoryView>(
        self,
        mem: &mut M,
        max_length: usize,
    ) -> PartialResult<ReprCString> {
        match mem.read_utf8(self.inner.to_umem().into(), max_length) {
            Ok(s) => Ok(s.into()),
            Err(PartialError::Error(e)) => Err(PartialError::Error(e)),
            Err(PartialError::PartialVirtualRead(s)) => {
                Err(PartialError::PartialVirtualRead(s.into()))
            }
            Err(PartialError::PartialVirtualWrite(s)) => {
                Err(PartialError::PartialVirtualWrite(s.into()))
            }
        }
    }

    pub fn read_utf8_lossy<M: MemoryView>(
        self,
        mem: &mut M,
        max_length: usize,
    ) -> PartialResult<ReprCString> {
        match mem.read_utf8_lossy(self.inner.to_umem().into(), max_length) {
            Ok(s) => Ok(s.into()),
            Err(PartialError::Error(e)) => Err(PartialError::Error(e)),
            Err(PartialError::PartialVirtualRead(s)) => {
                Err(PartialError::PartialVirtualRead(s.into()))
            }
            Err(PartialError::PartialVirtualWrite(s)) => {
                Err(PartialError::PartialVirtualWrite(s.into()))
            }
        }
>>>>>>> 591da3df
    }
}

impl<U: PrimitiveAddress, T> Pointer<U, [T]> {
    pub fn decay(self) -> Pointer<U, T> {
        Pointer {
            inner: self.inner,
            phantom_data: Pointer::<U, T>::PHANTOM_DATA,
        }
    }

    pub fn at(self, i: umem) -> Pointer<U, T> {
        let inner = self
            .inner
            .wrapping_add(U::from_umem(size_of::<T>() as umem * i));
        Pointer {
            inner,
            phantom_data: Pointer::<U, T>::PHANTOM_DATA,
        }
    }
}

impl<U: PrimitiveAddress, T: ?Sized> Copy for Pointer<U, T> {}
impl<U: PrimitiveAddress, T: ?Sized> Clone for Pointer<U, T> {
    #[inline(always)]
    fn clone(&self) -> Pointer<U, T> {
        *self
    }
}
impl<U: PrimitiveAddress, T: ?Sized> Default for Pointer<U, T> {
    #[inline(always)]
    fn default() -> Pointer<U, T> {
        Pointer::null()
    }
}
impl<U: PrimitiveAddress, T: ?Sized> Eq for Pointer<U, T> {}
impl<U: PrimitiveAddress, T: ?Sized> PartialEq for Pointer<U, T> {
    #[inline(always)]
    fn eq(&self, rhs: &Pointer<U, T>) -> bool {
        self.inner == rhs.inner
    }
}
impl<U: PrimitiveAddress, T: ?Sized> PartialOrd for Pointer<U, T> {
    #[inline(always)]
    fn partial_cmp(&self, rhs: &Pointer<U, T>) -> Option<cmp::Ordering> {
        Some(self.cmp(rhs))
    }
}
impl<U: PrimitiveAddress, T: ?Sized> Ord for Pointer<U, T> {
    #[inline(always)]
    fn cmp(&self, rhs: &Pointer<U, T>) -> cmp::Ordering {
        self.inner.cmp(&rhs.inner)
    }
}
impl<U: PrimitiveAddress, T: ?Sized> hash::Hash for Pointer<U, T> {
    #[inline(always)]
    fn hash<H: hash::Hasher>(&self, state: &mut H) {
        self.inner.hash(state)
    }
}
impl<U: PrimitiveAddress, T: ?Sized> AsRef<U> for Pointer<U, T> {
    #[inline(always)]
    fn as_ref(&self) -> &U {
        &self.inner
    }
}
impl<U: PrimitiveAddress, T: ?Sized> AsMut<U> for Pointer<U, T> {
    #[inline(always)]
    fn as_mut(&mut self) -> &mut U {
        &mut self.inner
    }
}

// From implementations
impl<U: PrimitiveAddress, T: ?Sized> From<U> for Pointer<U, T> {
    #[inline(always)]
    fn from(address: U) -> Pointer<U, T> {
        Pointer {
            inner: address,
            phantom_data: PhantomData,
        }
    }
}

impl<T: ?Sized> From<Address> for Pointer64<T> {
    #[inline(always)]
    fn from(address: Address) -> Pointer64<T> {
        Pointer {
            inner: address.to_umem() as u64,
            phantom_data: PhantomData,
        }
    }
}

// Into implementations
impl<U: Into<Address>, T: ?Sized> From<Pointer<U, T>> for umem {
    #[inline(always)]
    fn from(ptr: Pointer<U, T>) -> umem {
        let address: Address = ptr.inner.into();
        address.to_umem()
    }
}

// Arithmetic operations
impl<U: PrimitiveAddress, T> ops::Add<umem> for Pointer<U, T> {
    type Output = Pointer<U, T>;
    #[inline(always)]
    fn add(self, other: umem) -> Pointer<U, T> {
        let address = self.inner + U::from_umem(size_of::<T>() as umem * other);
        Pointer {
            inner: address,
            phantom_data: self.phantom_data,
        }
    }
}
impl<U: PrimitiveAddress, T> ops::Sub<umem> for Pointer<U, T> {
    type Output = Pointer<U, T>;
    #[inline(always)]
    fn sub(self, other: umem) -> Pointer<U, T> {
        let address = self.inner - U::from_umem(size_of::<T>() as umem * other);
        Pointer {
            inner: address,
            phantom_data: self.phantom_data,
        }
    }
}

#[cfg(feature = "64_bit_mem")]
impl<U: PrimitiveAddress, T> ops::Add<usize> for Pointer<U, T> {
    type Output = Pointer<U, T>;
    #[inline(always)]
    fn add(self, other: usize) -> Pointer<U, T> {
        self + other as umem
    }
}
#[cfg(feature = "64_bit_mem")]
impl<U: PrimitiveAddress, T> ops::Sub<usize> for Pointer<U, T> {
    type Output = Pointer<U, T>;
    #[inline(always)]
    fn sub(self, other: usize) -> Pointer<U, T> {
        self - other as umem
    }
}

impl<U: PrimitiveAddress, T: ?Sized> fmt::Debug for Pointer<U, T> {
    fn fmt(&self, f: &mut fmt::Formatter) -> fmt::Result {
        write!(f, "{:x}", self.inner)
    }
}
impl<U: PrimitiveAddress, T: ?Sized> fmt::UpperHex for Pointer<U, T> {
    #[inline(always)]
    fn fmt(&self, f: &mut fmt::Formatter) -> fmt::Result {
        write!(f, "{:X}", self.inner)
    }
}
impl<U: PrimitiveAddress, T: ?Sized> fmt::LowerHex for Pointer<U, T> {
    #[inline(always)]
    fn fmt(&self, f: &mut fmt::Formatter) -> fmt::Result {
        write!(f, "{:x}", self.inner)
    }
}
impl<U: PrimitiveAddress, T: ?Sized> fmt::Display for Pointer<U, T> {
    fn fmt(&self, f: &mut fmt::Formatter) -> fmt::Result {
        write!(f, "{:x}", self.inner)
    }
}

impl<U: PrimitiveAddress, T: ?Sized + 'static> ByteSwap for Pointer<U, T> {
    fn byte_swap(&mut self) {
        self.inner.byte_swap();
    }
}

#[cfg(test)]
mod tests {
    use super::*;

    #[test]
    fn offset32() {
        let ptr8 = Pointer32::<u8>::from(0x1000u32);
        assert_eq!(ptr8.offset(3).to_umem(), 0x1003);
        assert_eq!(ptr8.offset(-5).to_umem(), 0xFFB);

        let ptr16 = Pointer32::<u16>::from(0x1000u32);
        assert_eq!(ptr16.offset(3).to_umem(), 0x1006);
        assert_eq!(ptr16.offset(-5).to_umem(), 0xFF6);

        let ptr32 = Pointer32::<u32>::from(0x1000u32);
        assert_eq!(ptr32.offset(3).to_umem(), 0x100C);
        assert_eq!(ptr32.offset(-5).to_umem(), 0xFEC);
    }

    #[test]
    fn offset64() {
        let ptr8 = Pointer64::<u8>::from(0x1000u64);
        assert_eq!(ptr8.offset(3).to_umem(), 0x1003);
        assert_eq!(ptr8.offset(-5).to_umem(), 0xFFB);

        let ptr16 = Pointer64::<u16>::from(0x1000u64);
        assert_eq!(ptr16.offset(3).to_umem(), 0x1006);
        assert_eq!(ptr16.offset(-5).to_umem(), 0xFF6);

        let ptr32 = Pointer64::<u32>::from(0x1000u64);
        assert_eq!(ptr32.offset(3).to_umem(), 0x100C);
        assert_eq!(ptr32.offset(-5).to_umem(), 0xFEC);

        let ptr64 = Pointer64::<u64>::from(0x1000u64);
        assert_eq!(ptr64.offset(3).to_umem(), 0x1018);
        assert_eq!(ptr64.offset(-5).to_umem(), 0xFD8);
    }

    #[test]
    fn offset_from() {
        let ptr1 = Pointer64::<u16>::from(0x1000u64);
        let ptr2 = Pointer64::<u16>::from(0x1008u64);

        assert_eq!(ptr2.offset_from(ptr1), 4);
        assert_eq!(ptr1.offset_from(ptr2), -4);
    }
}<|MERGE_RESOLUTION|>--- conflicted
+++ resolved
@@ -4,8 +4,9 @@
 
 use crate::cglue::ReprCString;
 use crate::dataview::Pod;
-use crate::error::{PartialResult, PartialResultExt};
+use crate::error::PartialResult;
 use crate::mem::MemoryView;
+use crate::prelude::PartialError;
 use crate::types::{imem, umem, Address, ByteSwap, PrimitiveAddress};
 
 use std::convert::TryInto;
@@ -306,11 +307,6 @@
 
 /// Implement special phys/virt read/write for CReprStr
 impl<U: PrimitiveAddress> Pointer<U, ReprCString> {
-<<<<<<< HEAD
-    pub fn read_string<M: MemoryView>(self, mem: &mut M) -> PartialResult<ReprCString> {
-        mem.read_char_string(self.inner.to_umem().into())
-            .map_data(|s| s.into())
-=======
     pub fn read_utf8<M: MemoryView>(
         self,
         mem: &mut M,
@@ -343,7 +339,6 @@
                 Err(PartialError::PartialVirtualWrite(s.into()))
             }
         }
->>>>>>> 591da3df
     }
 }
 
