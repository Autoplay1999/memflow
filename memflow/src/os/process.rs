--- conflicted
+++ resolved
@@ -5,29 +5,20 @@
     ModuleInfoCallback, SectionCallback, SectionInfo,
 };
 use crate::cglue::*;
-<<<<<<< HEAD
 use crate::prelude::v1::{Result, *};
 use std::prelude::v1::*;
 
 // those only required when compiling cglue code
 #[cfg(feature = "plugins")]
 use crate::mem::virt_mem::*;
-
-// ProcessInstance group for Process and AsVirtualMemory
 #[cfg(feature = "plugins")]
-cglue_trait_group!(ProcessInstance, { Process, AsVirtualMemory }, {});
+use crate::mem::virt_translate::*;
+
+// ProcessInstance group for Process and VirtualMemory
 #[cfg(feature = "plugins")]
-cglue_trait_group!(IntoProcessInstance, { Process, AsVirtualMemory, Clone }, {});
-=======
-use crate::mem::virt_mem::*;
-use crate::mem::virt_translate::*;
-use crate::prelude::v1::{Result, *};
-use std::prelude::v1::*;
-
-// ProcessInstance group for Process and VirtualMemory
 cglue_trait_group!(ProcessInstance, { Process, VirtualMemory }, { VirtualTranslate });
+#[cfg(feature = "plugins")]
 cglue_trait_group!(IntoProcessInstance, { Process, VirtualMemory, Clone }, { VirtualTranslate });
->>>>>>> 0e09b08e
 
 /// Type meant for process IDs
 ///
